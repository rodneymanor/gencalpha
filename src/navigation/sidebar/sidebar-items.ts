import {
  Home,
  ChartPie,
  Grid2X2,
  ChartLine,
  ShoppingBag,
  BookA,
  Forklift,
  Mail,
  MessageSquare,
  Calendar,
  Kanban,
  ReceiptText,
  Users,
  Lock,
  Fingerprint,
  SquareArrowUpRight,
  type LucideIcon,
} from "lucide-react";

export interface NavSubItem {
  title: string;
  url: string;
  icon?: LucideIcon;
  comingSoon?: boolean;
  newTab?: boolean;
}

export interface NavMainItem {
  title: string;
  url: string;
  icon?: LucideIcon;
  subItems?: NavSubItem[];
  comingSoon?: boolean;
  newTab?: boolean;
}

export interface NavGroup {
  id: number;
  label?: string;
  items: NavMainItem[];
}

export const sidebarItems: NavGroup[] = [
  {
    id: 1,
    label: "Dashboards",
    items: [
      {
        title: "Dashboards",
        url: "/dashboard",
        icon: Home,
        subItems: [
          { title: "Default", url: "/dashboard/default", icon: ChartPie },
<<<<<<< HEAD
          { title: "CRM", url: "/dashboard", icon: Grid2X2, comingSoon: true },
          { title: "Analytics", url: "/dashboard/finance", icon: ChartLine, comingSoon: false },
=======
          { title: "CRM", url: "/dashboard/crm", icon: Grid2X2 },
          { title: "Analytics", url: "/dashboard/analytics", icon: ChartLine, comingSoon: true },
>>>>>>> 6a1b1d2a
          { title: "eCommerce", url: "/dashboard/e-commerce", icon: ShoppingBag, comingSoon: true },
          { title: "Academy", url: "/dashboard/academy", icon: BookA, comingSoon: true },
          { title: "Logistics", url: "/dashboard/logistics", icon: Forklift, comingSoon: true },
        ],
      },
    ],
  },
  {
    id: 2,
    label: "Pages",
    items: [
      {
        title: "Authentication",
        url: "/auth",
        icon: Fingerprint,
        subItems: [
          { title: "Login v1", url: "/auth/v1/login", newTab: true },
          { title: "Register v1", url: "/auth/v1/register", newTab: true },
        ],
      },
      {
        title: "Email",
        url: "/mail",
        icon: Mail,
        comingSoon: true,
      },
      {
        title: "Chat",
        url: "/chat",
        icon: MessageSquare,
        comingSoon: true,
      },
      {
        title: "Calendar",
        url: "/calendar",
        icon: Calendar,
        comingSoon: true,
      },
      {
        title: "Kanban",
        url: "/kanban",
        icon: Kanban,
        comingSoon: true,
      },
      {
        title: "Invoice",
        url: "/invoice",
        icon: ReceiptText,
        comingSoon: true,
      },
      {
        title: "Users",
        url: "/users",
        icon: Users,
        comingSoon: true,
      },
      {
        title: "Roles",
        url: "/roles",
        icon: Lock,
        comingSoon: true,
      },
    ],
  },
  {
    id: 3,
    label: "Misc",
    items: [
      {
        title: "Others",
        url: "/others",
        icon: SquareArrowUpRight,
        comingSoon: true,
      },
    ],
  },
];<|MERGE_RESOLUTION|>--- conflicted
+++ resolved
@@ -52,13 +52,8 @@
         icon: Home,
         subItems: [
           { title: "Default", url: "/dashboard/default", icon: ChartPie },
-<<<<<<< HEAD
-          { title: "CRM", url: "/dashboard", icon: Grid2X2, comingSoon: true },
-          { title: "Analytics", url: "/dashboard/finance", icon: ChartLine, comingSoon: false },
-=======
-          { title: "CRM", url: "/dashboard/crm", icon: Grid2X2 },
-          { title: "Analytics", url: "/dashboard/analytics", icon: ChartLine, comingSoon: true },
->>>>>>> 6a1b1d2a
+          { title: "CRM", url: "/dashboard", icon: Grid2X2 },
+          { title: "Analytics", url: "/dashboard/finance", icon: ChartLine, comingSoon: true },
           { title: "eCommerce", url: "/dashboard/e-commerce", icon: ShoppingBag, comingSoon: true },
           { title: "Academy", url: "/dashboard/academy", icon: BookA, comingSoon: true },
           { title: "Logistics", url: "/dashboard/logistics", icon: Forklift, comingSoon: true },
